--- conflicted
+++ resolved
@@ -5,15 +5,8 @@
 import com.thinkaurelius.faunus.Holder;
 import com.thinkaurelius.faunus.Tokens;
 import com.thinkaurelius.faunus.formats.rexster.RexsterInputFormat;
-<<<<<<< HEAD
 import com.thinkaurelius.faunus.formats.titan.cassandra.TitanCassandraInputFormat;
-import com.thinkaurelius.faunus.formats.titan.hbase.TitanHbaseInputFormat;
-import com.thinkaurelius.faunus.hdfs.OnlyGraphFilter;
-=======
-import com.thinkaurelius.faunus.formats.titan.TitanCassandraInputFormat;
-import com.thinkaurelius.faunus.hdfs.GraphFilter;
 import com.thinkaurelius.faunus.hdfs.NoSideEffectFilter;
->>>>>>> 73e1a807
 import com.thinkaurelius.faunus.mapreduce.filter.BackFilterMapReduce;
 import com.thinkaurelius.faunus.mapreduce.filter.CyclicPathFilterMap;
 import com.thinkaurelius.faunus.mapreduce.filter.DuplicateFilterMap;
@@ -40,7 +33,6 @@
 import com.thinkaurelius.faunus.mapreduce.transform.VerticesVerticesMapReduce;
 import com.thinkaurelius.faunus.mapreduce.util.CountMapReduce;
 import com.thinkaurelius.faunus.mapreduce.util.WritableComparators;
-import com.thinkaurelius.titan.graphdb.configuration.GraphDatabaseConfiguration;
 import com.tinkerpop.blueprints.Direction;
 import com.tinkerpop.blueprints.Edge;
 import com.tinkerpop.blueprints.Element;
@@ -221,7 +213,6 @@
         this.mapSequenceConfiguration.set(VerticesVerticesMapReduce.DIRECTION + "-" + this.mapSequenceClasses.size(), direction.name());
         this.mapSequenceConfiguration.setStrings(VerticesVerticesMapReduce.LABELS + "-" + this.mapSequenceClasses.size(), labels);
         this.mapSequenceClasses.add(VerticesVerticesMapReduce.Map.class);
-        this.combinerClass = VerticesVerticesMapReduce.Combiner.class;
         this.reduceClass = VerticesVerticesMapReduce.Reduce.class;
         this.comparatorClass = LongWritable.Comparator.class;
         this.setKeyValueClasses(LongWritable.class, Holder.class, NullWritable.class, FaunusVertex.class);
@@ -352,9 +343,6 @@
     }
 
     public void backFilterMapReduce(final Class<? extends Element> klass, final int step) throws IOException {
-        if(klass.equals(Edge.class))
-            throw new UnsupportedOperationException("The back step currently does not support edges or going back to edges");
-       
         this.mapSequenceConfiguration.setInt(BackFilterMapReduce.STEP + "-" + this.mapSequenceClasses.size(), step);
         this.mapSequenceConfiguration.setClass(BackFilterMapReduce.CLASS + "-" + this.mapSequenceClasses.size(), klass, Element.class);
         this.mapSequenceClasses.add(BackFilterMapReduce.Map.class);
@@ -405,7 +393,6 @@
 
         this.mapSequenceConfiguration.set(LinkMapReduce.DIRECTION, direction.name());  // TODO: make model more robust
         this.comparatorClass = LongWritable.Comparator.class;
-        this.combinerClass = LinkMapReduce.Combiner.class;
         this.reduceClass = LinkMapReduce.Reduce.class;
         this.setKeyValueClasses(LongWritable.class, Holder.class, NullWritable.class, FaunusVertex.class);
         this.completeSequence();
@@ -420,7 +407,6 @@
     public void commitVerticesMapReduce(final Tokens.Action action) throws IOException {
         this.mapSequenceConfiguration.set(CommitVerticesMapReduce.ACTION + "-" + mapSequenceClasses.size(), action.name());
         this.mapSequenceClasses.add(CommitVerticesMapReduce.Map.class);
-        this.combinerClass = CommitVerticesMapReduce.Combiner.class;
         this.reduceClass = CommitVerticesMapReduce.Reduce.class;
         this.comparatorClass = LongWritable.Comparator.class;
         this.setKeyValueClasses(LongWritable.class, Holder.class, NullWritable.class, FaunusVertex.class);
@@ -543,10 +529,8 @@
             FileInputFormat.setInputPathFilter(this.jobs.get(0), NoSideEffectFilter.class);
         } else if (this.graph.getGraphInputFormat().equals(RexsterInputFormat.class)) {
             /* do nothing */
-        } else if (this.graph.getGraphInputFormat().equals(TitanHbaseInputFormat.class)) {
-            /* do nothing */
         } else if (this.graph.getGraphInputFormat().equals(TitanCassandraInputFormat.class)) {
-            ConfigHelper.setInputColumnFamily(this.jobs.get(0).getConfiguration(), ConfigHelper.getInputKeyspace(this.graph.getConfiguration()), GraphDatabaseConfiguration.STORAGE_EDGESTORE_NAME);
+            ConfigHelper.setInputColumnFamily(this.jobs.get(0).getConfiguration(), ConfigHelper.getInputKeyspace(this.graph.getConfiguration()), "edgestore");
             final SlicePredicate predicate = new SlicePredicate();
             final SliceRange sliceRange = new SliceRange();
             sliceRange.setStart(new byte[0]);
@@ -568,7 +552,7 @@
                 job.setInputFormatClass(this.graph.getGraphInputFormat());
             } else {
                 job.setInputFormatClass(INTERMEDIATE_INPUT_FORMAT);
-                FileInputFormat.setInputPathFilter(job, GraphFilter.class);
+                FileInputFormat.setInputPathFilter(job, NoSideEffectFilter.class);
                 FileInputFormat.addInputPath(job, new Path(outputJobPrefix + "-" + (i - 1)));
             }
 
