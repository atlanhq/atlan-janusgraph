package com.thinkaurelius.titan.diskstorage.cassandra.embedded;

import static com.thinkaurelius.titan.diskstorage.cassandra.CassandraTransaction.getTx;

import java.io.File;
import java.nio.ByteBuffer;
import java.util.*;
import java.util.concurrent.TimeoutException;

import com.thinkaurelius.titan.diskstorage.*;
import com.thinkaurelius.titan.diskstorage.cassandra.utils.CassandraHelper;
import com.thinkaurelius.titan.diskstorage.configuration.Configuration;
import com.thinkaurelius.titan.diskstorage.keycolumnvalue.*;
import com.thinkaurelius.titan.diskstorage.util.ByteBufferUtil;
import com.thinkaurelius.titan.graphdb.configuration.GraphDatabaseConfiguration;

import org.apache.cassandra.config.CFMetaData;
import org.apache.cassandra.config.CFMetaData.Caching;
import org.apache.cassandra.config.DatabaseDescriptor;
import org.apache.cassandra.config.KSMetaData;
import org.apache.cassandra.config.Schema;
import org.apache.cassandra.db.ColumnFamilyType;
import org.apache.cassandra.db.ConsistencyLevel;
import org.apache.cassandra.db.ReadCommand;
import org.apache.cassandra.db.RowMutation;
import org.apache.cassandra.db.SliceByNamesReadCommand;
import org.apache.cassandra.db.filter.NamesQueryFilter;
import org.apache.cassandra.db.filter.QueryPath;
import org.apache.cassandra.db.marshal.AbstractType;
import org.apache.cassandra.db.marshal.BytesType;
import org.apache.cassandra.dht.IPartitioner;
import org.apache.cassandra.dht.Range;
import org.apache.cassandra.dht.Token;
import org.apache.cassandra.exceptions.ConfigurationException;
import org.apache.cassandra.exceptions.RequestExecutionException;
import org.apache.cassandra.io.compress.CompressionParameters;
import org.apache.cassandra.scheduler.IRequestScheduler;
import org.apache.cassandra.service.MigrationManager;
import org.apache.cassandra.service.StorageProxy;
import org.apache.cassandra.service.StorageService;
import org.apache.cassandra.thrift.ColumnParent;
import org.apache.cassandra.utils.FBUtilities;
import org.slf4j.Logger;
import org.slf4j.LoggerFactory;

import com.google.common.base.Preconditions;
import com.google.common.collect.ImmutableList;
import com.google.common.collect.ImmutableMap;
import com.thinkaurelius.titan.diskstorage.cassandra.AbstractCassandraStoreManager;
import com.thinkaurelius.titan.diskstorage.cassandra.utils.CassandraDaemonWrapper;

public class CassandraEmbeddedStoreManager extends AbstractCassandraStoreManager {

    private static final Logger log = LoggerFactory.getLogger(CassandraEmbeddedStoreManager.class);

    /**
     * When non-empty, the CassandraEmbeddedStoreManager constructor will copy
     * the value to the "cassandra.config" system property and start a
     * backgrounded cassandra daemon thread. cassandra's static initializers
     * will interpret the "cassandra.config" system property as a url pointing
     * to a cassandra.yaml file.
     * <p/>
     * An example value of this variable is
     * "file:///home/dalaro/titan/target/cassandra-tmp/conf/127.0.0.1/cassandra.yaml".
     * <p/>
     * When empty, the constructor does none of the steps described above.
     * <p/>
     * The constructor logic described above is also internally synchronized in
     * order to start Cassandra at most once in a thread-safe manner. Subsequent
     * constructor invocations (or concurrent invocations which enter the
     * internal synchronization block after the first) with a nonempty value for
     * this variable will behave as though an empty value was set.
     * <p/>
     * Value = {@value}
     */
    public static final String CASSANDRA_YAML_DEFAULT = "./conf/cassandra.yaml";

    private final Map<String, CassandraEmbeddedKeyColumnValueStore> openStores;

    private final IRequestScheduler requestScheduler;

    public CassandraEmbeddedStoreManager(Configuration config) throws StorageException {
        super(config);

        // Check if we have non-default thrift frame size or max message size set and warn users
        // because embedded doesn't use Thrift, warning is good enough here otherwise it would
        // make bad user experience if we don't warn at all or crash on this.
        if (config.has(CASSANDRA_THRIFT_FRAME_SIZE))
            log.warn("Couldn't set custom Thrift Frame Size property, use 'cassandrathrift' instead.");

        String cassandraConfig = CASSANDRA_YAML_DEFAULT;
        if (config.has(GraphDatabaseConfiguration.STORAGE_CONF_FILE)) {
            cassandraConfig = config.get(GraphDatabaseConfiguration.STORAGE_CONF_FILE);
        }

        assert cassandraConfig != null && !cassandraConfig.isEmpty();

        File ccf = new File(cassandraConfig);

        if (ccf.exists() && ccf.isAbsolute()) {
            cassandraConfig = "file://" + cassandraConfig;
            log.debug("Set cassandra config string \"{}\"", cassandraConfig);
        }

        CassandraDaemonWrapper.start(cassandraConfig);

        this.openStores = new HashMap<String, CassandraEmbeddedKeyColumnValueStore>(8);
        this.requestScheduler = DatabaseDescriptor.getRequestScheduler();
    }

    @Override
    public Deployment getDeployment() {
        return Deployment.EMBEDDED;
    }

    @Override
    @SuppressWarnings("unchecked")
    public IPartitioner<? extends Token<?>> getCassandraPartitioner()
            throws StorageException {
        try {
            return StorageService.getPartitioner();
        } catch (Exception e) {
            log.warn("Could not read local token range: {}", e);
            throw new PermanentStorageException("Could not read partitioner information on cluster", e);
        }
    }

    @Override
    public String toString() {
        return "embeddedCassandra" + super.toString();
    }

    @Override
    public void close() {
        openStores.clear();
        CassandraDaemonWrapper.stop();
    }

    @Override
    public synchronized KeyColumnValueStore openDatabase(String name) throws StorageException {
        if (openStores.containsKey(name))
            return openStores.get(name);

        // Ensure that both the keyspace and column family exist
        ensureKeyspaceExists(keySpaceName);
        ensureColumnFamilyExists(keySpaceName, name);

        CassandraEmbeddedKeyColumnValueStore store = new CassandraEmbeddedKeyColumnValueStore(keySpaceName, name, this);
        openStores.put(name, store);
        return store;
    }

    List<KeyRange> getLocalKeyPartition() throws StorageException {
        Collection<Range<Token>> ranges = StorageService.instance.getLocalPrimaryRanges(keySpaceName);
        List<KeyRange> keyRanges = new ArrayList<KeyRange>(ranges.size());

        for (Range<Token> range : ranges) {
            keyRanges.add(CassandraHelper.transformRange(range));
        }

        return keyRanges;
    }

    /*
      * This implementation can't handle counter columns.
      *
      * The private method internal_batch_mutate in CassandraServer as of 1.2.0
      * provided most of the following method after transaction handling.
      */
    @Override
    public void mutateMany(Map<String, Map<StaticBuffer, KCVMutation>> mutations, StoreTransaction txh) throws StorageException {
        Preconditions.checkNotNull(mutations);

        final Timestamp timestamp = getTimestamp(txh);

        int size = 0;
        for (Map<StaticBuffer, KCVMutation> mutation : mutations.values()) size += mutation.size();
        Map<StaticBuffer, RowMutation> rowMutations = new HashMap<StaticBuffer, RowMutation>(size);

        for (Map.Entry<String, Map<StaticBuffer, KCVMutation>> mutEntry : mutations.entrySet()) {
            String columnFamily = mutEntry.getKey();
            for (Map.Entry<StaticBuffer, KCVMutation> titanMutation : mutEntry.getValue().entrySet()) {
                StaticBuffer key = titanMutation.getKey();
                KCVMutation mut = titanMutation.getValue();

                RowMutation rm = rowMutations.get(key);
                if (rm == null) {
                    rm = new RowMutation(keySpaceName, key.asByteBuffer());
                    rowMutations.put(key, rm);
                }

                if (mut.hasAdditions()) {
                    for (Entry e : mut.getAdditions()) {
<<<<<<< HEAD
                        QueryPath path = new QueryPath(columnFamily, null, e.getColumnAs(StaticBuffer.BB_FACTORY));
                        if (null != e.getTtl() && e.getTtl() > 0) {
                            rm.add(path, e.getValueAs(StaticBuffer.BB_FACTORY), timestamp.additionTime, e.getTtl());
                        } else {
                            rm.add(path, e.getValueAs(StaticBuffer.BB_FACTORY), timestamp.additionTime);
                        }
=======
                        rm.add(columnFamily, e.getColumnAs(StaticBuffer.BB_FACTORY), e.getValueAs(StaticBuffer.BB_FACTORY), timestamp.getAdditionTime(times.getUnit()));

>>>>>>> 2f0e937e
                    }
                }

                if (mut.hasDeletions()) {
                    for (StaticBuffer col : mut.getDeletions()) {
                        rm.delete(columnFamily, col.as(StaticBuffer.BB_FACTORY), timestamp.getDeletionTime(times.getUnit()));
                    }
                }

            }
        }

        mutate(new ArrayList<RowMutation>(rowMutations.values()), getTx(txh).getWriteConsistencyLevel().getDB());

        sleepAfterWrite(txh, timestamp);
    }

    private void mutate(List<RowMutation> cmds, org.apache.cassandra.db.ConsistencyLevel clvl) throws StorageException {
        try {
            schedule(DatabaseDescriptor.getRpcTimeout());
            try {
                StorageProxy.mutate(cmds, clvl);
            } catch (RequestExecutionException e) {
                throw new TemporaryStorageException(e);
            } finally {
                release();
            }
        } catch (TimeoutException ex) {
            log.debug("Cassandra TimeoutException", ex);
            throw new TemporaryStorageException(ex);
        }
    }

    private void schedule(long timeoutMS) throws TimeoutException {
        requestScheduler.queue(Thread.currentThread(), "default", DatabaseDescriptor.getRpcTimeout());
    }

    /**
     * Release count for the used up resources
     */
    private void release() {
        requestScheduler.release();
    }

    @Override
    public void clearStorage() throws StorageException {
        openStores.clear();
        try {
            KSMetaData ksMetaData = Schema.instance.getKSMetaData(keySpaceName);

            // Not a big deal if Keyspace doesn't not exist (dropped manually by user or tests).
            // This is called on per test setup basis to make sure that previous test cleaned
            // everything up, so first invocation would always fail as Keyspace doesn't yet exist.
            if (ksMetaData == null)
                return;

            for (String cfName : ksMetaData.cfMetaData().keySet())
                StorageService.instance.truncate(keySpaceName, cfName);
        } catch (Exception e) {
            throw new PermanentStorageException(e);
        }
    }

    private void ensureKeyspaceExists(String keyspaceName) throws StorageException {

        if (null != Schema.instance.getKeyspaceInstance(keyspaceName))
            return;

        // Keyspace not found; create it
        String strategyName = "org.apache.cassandra.locator.SimpleStrategy";
        Map<String, String> options = new HashMap<String, String>() {{
            put("replication_factor", String.valueOf(replicationFactor));
        }};

        KSMetaData ksm;
        try {
            ksm = KSMetaData.newKeyspace(keyspaceName, strategyName, options, true);
        } catch (ConfigurationException e) {
            throw new PermanentStorageException("Failed to instantiate keyspace metadata for " + keyspaceName, e);
        }
        try {
            MigrationManager.announceNewKeyspace(ksm);
            log.info("Created keyspace {}", keyspaceName);
        } catch (ConfigurationException e) {
            throw new PermanentStorageException("Failed to create keyspace " + keyspaceName, e);
        }
    }

    private void ensureColumnFamilyExists(String ksName, String cfName) throws StorageException {
        ensureColumnFamilyExists(ksName, cfName, BytesType.instance);
    }

    private void ensureColumnFamilyExists(String keyspaceName, String columnfamilyName, AbstractType comparator) throws StorageException {
        if (null != Schema.instance.getCFMetaData(keyspaceName, columnfamilyName))
            return;

        // Column Family not found; create it
        CFMetaData cfm = new CFMetaData(keyspaceName, columnfamilyName, ColumnFamilyType.Standard, comparator, null);

        // Hard-coded caching settings
        if (columnfamilyName.startsWith(Backend.EDGESTORE_NAME)) {
            cfm.caching(Caching.KEYS_ONLY);
        } else if (columnfamilyName.startsWith(Backend.INDEXSTORE_NAME)) {
            cfm.caching(Caching.ROWS_ONLY);
        }

        // Configure sstable compression
        final CompressionParameters cp;
        if (compressionEnabled) {
            try {
                cp = new CompressionParameters(compressionClass,
                        compressionChunkSizeKB * 1024,
                        Collections.<String, String>emptyMap());
                // CompressionParameters doesn't override toString(), so be explicit
                log.debug("Creating CF {}: setting {}={} and {}={} on {}",
                        new Object[]{
                                columnfamilyName,
                                CompressionParameters.SSTABLE_COMPRESSION, compressionClass,
                                CompressionParameters.CHUNK_LENGTH_KB, compressionChunkSizeKB,
                                cp});
            } catch (ConfigurationException ce) {
                throw new PermanentStorageException(ce);
            }
        } else {
            cp = new CompressionParameters(null);
            log.debug("Creating CF {}: setting {} to null to disable compression",
                    columnfamilyName, CompressionParameters.SSTABLE_COMPRESSION);
        }
        cfm.compressionParameters(cp);

        try {
            cfm.addDefaultIndexNames();
        } catch (ConfigurationException e) {
            throw new PermanentStorageException("Failed to create column family metadata for " + keyspaceName + ":" + columnfamilyName, e);
        }
        try {
            MigrationManager.announceNewColumnFamily(cfm);
            log.info("Created CF {} in KS {}", columnfamilyName, keyspaceName);
        } catch (ConfigurationException e) {
            throw new PermanentStorageException("Failed to create column family " + keyspaceName + ":" + columnfamilyName, e);
        }

        /*
         * I'm chasing a nondetermistic exception that appears only rarely on my
         * machine when executing the embedded cassandra tests. If these dummy
         * reads ever actually fail and dump a log message, it could help debug
         * the root cause.
         *
         *   java.lang.RuntimeException: java.lang.IllegalArgumentException: Unknown table/cf pair (InternalCassandraEmbeddedKeyColumnValueTest.testStore1)
         *          at org.apache.cassandra.service.StorageProxy$DroppableRunnable.run(StorageProxy.java:1582)
         *           at java.util.concurrent.ThreadPoolExecutor.runWorker(ThreadPoolExecutor.java:1145)
         *           at java.util.concurrent.ThreadPoolExecutor$Worker.run(ThreadPoolExecutor.java:615)
         *           at java.lang.Thread.run(Thread.java:744)
         *   Caused by: java.lang.IllegalArgumentException: Unknown table/cf pair (InternalCassandraEmbeddedKeyColumnValueTest.testStore1)
         *           at org.apache.cassandra.db.Table.getColumnFamilyStore(Table.java:166)
         *           at org.apache.cassandra.db.Table.getRow(Table.java:354)
         *           at org.apache.cassandra.db.SliceFromReadCommand.getRow(SliceFromReadCommand.java:70)
         *           at org.apache.cassandra.service.StorageProxy$LocalReadRunnable.runMayThrow(StorageProxy.java:1052)
         *           at org.apache.cassandra.service.StorageProxy$DroppableRunnable.run(StorageProxy.java:1578)
         *           ... 3 more
         */
        retryDummyRead(keyspaceName, columnfamilyName);
    }

    @Override
    public Map<String, String> getCompressionOptions(String cf) throws StorageException {

        CFMetaData cfm = Schema.instance.getCFMetaData(keySpaceName, cf);

        if (cfm == null)
            return null;

        return ImmutableMap.copyOf(cfm.compressionParameters().asThriftOptions());
    }

    private void retryDummyRead(String ks, String cf) throws PermanentStorageException {

        final long limit = System.currentTimeMillis() + (60L * 1000L);

        while (System.currentTimeMillis() < limit) {
            try {
                SortedSet<ByteBuffer> ss = new TreeSet<ByteBuffer>();
                ss.add(ByteBufferUtil.zeroByteBuffer(1));
                NamesQueryFilter nqf = new NamesQueryFilter(ss);
                SliceByNamesReadCommand cmd = new SliceByNamesReadCommand(ks, ByteBufferUtil.zeroByteBuffer(1), cf, 1L, nqf);
                StorageProxy.read(ImmutableList.<ReadCommand> of(cmd), ConsistencyLevel.QUORUM);
                log.info("Read on CF {} in KS {} succeeded", cf, ks);
                return;
            } catch (Throwable t) {
                log.warn("Failed to read CF {} in KS {} following creation", cf, ks, t);
            }

            try {
                Thread.sleep(1000L);
            } catch (InterruptedException e) {
                throw new PermanentStorageException(e);
            }
        }

        throw new PermanentStorageException("Timed out while attempting to read CF " + cf + " in KS " + ks + " following creation");
    }
}<|MERGE_RESOLUTION|>--- conflicted
+++ resolved
@@ -191,17 +191,11 @@
 
                 if (mut.hasAdditions()) {
                     for (Entry e : mut.getAdditions()) {
-<<<<<<< HEAD
-                        QueryPath path = new QueryPath(columnFamily, null, e.getColumnAs(StaticBuffer.BB_FACTORY));
                         if (null != e.getTtl() && e.getTtl() > 0) {
-                            rm.add(path, e.getValueAs(StaticBuffer.BB_FACTORY), timestamp.additionTime, e.getTtl());
+                            rm.add(columnFamily, e.getColumnAs(StaticBuffer.BB_FACTORY), e.getValueAs(StaticBuffer.BB_FACTORY), timestamp.getAdditionTime(times.getUnit()), e.getTtl());
                         } else {
-                            rm.add(path, e.getValueAs(StaticBuffer.BB_FACTORY), timestamp.additionTime);
+                            rm.add(columnFamily, e.getColumnAs(StaticBuffer.BB_FACTORY), e.getValueAs(StaticBuffer.BB_FACTORY), timestamp.getAdditionTime(times.getUnit()));
                         }
-=======
-                        rm.add(columnFamily, e.getColumnAs(StaticBuffer.BB_FACTORY), e.getValueAs(StaticBuffer.BB_FACTORY), timestamp.getAdditionTime(times.getUnit()));
-
->>>>>>> 2f0e937e
                     }
                 }
 
