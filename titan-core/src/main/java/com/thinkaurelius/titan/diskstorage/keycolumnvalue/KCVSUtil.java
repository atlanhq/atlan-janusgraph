package com.thinkaurelius.titan.diskstorage.keycolumnvalue;

import com.google.common.base.Preconditions;
import com.thinkaurelius.titan.diskstorage.StaticBuffer;
import com.thinkaurelius.titan.diskstorage.StorageException;
import com.thinkaurelius.titan.diskstorage.util.ByteBufferUtil;
import com.thinkaurelius.titan.diskstorage.util.RecordIterator;
import org.slf4j.Logger;
import org.slf4j.LoggerFactory;

import java.util.List;

/**
 * Contains static utility methods for operating on {@link KeyColumnValueStore}.
 *
 * @author Matthias Broecheler (me@matthiasb.com)
 */

public class KCVSUtil {

    private static final Logger log = LoggerFactory.getLogger(KeyColumnValueStore.class);


    /**
     * Retrieves the value for the specified column and key under the given transaction
     * from the store if such exists, otherwise returns NULL
     *
     * @param store  Store
     * @param key    Key
     * @param column Column
     * @param txh    Transaction
     * @return Value for key and column or NULL if such does not exist
     */
    public static StaticBuffer get(KeyColumnValueStore store, StaticBuffer key, StaticBuffer column, StoreTransaction txh) throws StorageException {
        KeySliceQuery query = new KeySliceQuery(key, column, ByteBufferUtil.nextBiggerBuffer(column)).setLimit(2);
<<<<<<< HEAD
        List<Entry> result = store.getSlice(query, txh);
        if (result.size() > 1)
            log.warn("GET query returned more than 1 result: store {} | key {} | column {}", new Object[]{store.getName(),
                    key, column});
=======
        List<Entry> result = store.getSlice(query,txh);

        if (result.size() > 1)
            log.warn("GET query returned more than 1 result: store {} | key {} | column {}", store.getName(), key,column);

>>>>>>> 2c41834e
        if (result.isEmpty()) return null;
        else return result.get(0).getValue();
    }

    /**
     * If the store supports unordered scans, then call {#link
     * {@link KeyColumnValueStore#getKeys(SliceQuery, StoreTransaction)}. The
     * {@code SliceQuery} bounds are a binary all-zeros with an all-ones buffer.
     * The limit is 1.
     * <p>
     * If the store supports ordered scans, then call {#link
     * {@link KeyColumnValueStore#getKeys(KeyRangeQuery, StoreTransaction)}. The
     * key and columns slice bounds are the same as those described above. The
     * column limit is 1.
     * 
     * @param store the store to query
     * @param features the store's features
     * @param keyLength length of the zero/one buffers that form the key limits
     * @param sliceLength length of the zero/one buffers that form the col limits
     * @param txh transaction to use with getKeys
     * @return keys returned by the store.getKeys call
     * @throws StorageException unexpected failure
     */
    public static RecordIterator<StaticBuffer> getKeys(KeyColumnValueStore store, StoreFeatures features, int keyLength, int sliceLength, StoreTransaction txh) throws StorageException {
        SliceQuery slice = new SliceQuery(ByteBufferUtil.zeroBuffer(sliceLength), ByteBufferUtil.oneBuffer(sliceLength)).setLimit(1);
        if (features.supportsUnorderedScan()) {
            return store.getKeys(slice, txh);
        } else if (features.supportsOrderedScan()) {
            return store.getKeys(new KeyRangeQuery(ByteBufferUtil.zeroBuffer(keyLength), ByteBufferUtil.oneBuffer(keyLength), slice), txh);
        } else throw new UnsupportedOperationException("Scan not supported by this store");
    }

    public static boolean containsKey(KeyColumnValueStore store, StaticBuffer key, int sliceLength, StoreTransaction txh) throws StorageException {
        SliceQuery slice = new SliceQuery(ByteBufferUtil.zeroBuffer(sliceLength), ByteBufferUtil.oneBuffer(sliceLength)).setLimit(1);
        return !store.getSlice(new KeySliceQuery(key, slice), txh).isEmpty();
    }

    /**
     * Returns true if the specified key-column pair exists in the store.
     *
     * @param store  Store
     * @param key    Key
     * @param column Column
     * @param txh    Transaction
     * @return TRUE, if key has at least one column-value pair, else FALSE
     */
    public static boolean containsKeyColumn(KeyColumnValueStore store, StaticBuffer key, StaticBuffer column, StoreTransaction txh) throws StorageException {
        return get(store, key, column, txh) != null;
    }

    public static boolean matches(SliceQuery query, StaticBuffer column) {
        return query.getSliceStart().compareTo(column)<=0 && query.getSliceEnd().compareTo(column)>0;
    }

    public static boolean matches(KeyRangeQuery query, StaticBuffer key, StaticBuffer column) {
        return matches(query,column) && query.getKeyStart().compareTo(key)<=0 && query.getKeyEnd().compareTo(key)>0;

    }


}<|MERGE_RESOLUTION|>--- conflicted
+++ resolved
@@ -33,18 +33,11 @@
      */
     public static StaticBuffer get(KeyColumnValueStore store, StaticBuffer key, StaticBuffer column, StoreTransaction txh) throws StorageException {
         KeySliceQuery query = new KeySliceQuery(key, column, ByteBufferUtil.nextBiggerBuffer(column)).setLimit(2);
-<<<<<<< HEAD
         List<Entry> result = store.getSlice(query, txh);
         if (result.size() > 1)
             log.warn("GET query returned more than 1 result: store {} | key {} | column {}", new Object[]{store.getName(),
                     key, column});
-=======
-        List<Entry> result = store.getSlice(query,txh);
 
-        if (result.size() > 1)
-            log.warn("GET query returned more than 1 result: store {} | key {} | column {}", store.getName(), key,column);
-
->>>>>>> 2c41834e
         if (result.isEmpty()) return null;
         else return result.get(0).getValue();
     }
