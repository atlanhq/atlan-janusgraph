package com.thinkaurelius.titan.graphdb.tinkerpop.computer.bulkloader;

import com.google.common.collect.ImmutableSet;
import com.thinkaurelius.titan.core.TitanFactory;
import com.thinkaurelius.titan.core.TitanGraph;
import com.thinkaurelius.titan.util.system.IOUtils;
import com.tinkerpop.gremlin.process.T;
import com.tinkerpop.gremlin.process.computer.Memory;
import com.tinkerpop.gremlin.process.computer.MessageType;
import com.tinkerpop.gremlin.process.computer.Messenger;
import com.tinkerpop.gremlin.process.computer.VertexProgram;
import com.tinkerpop.gremlin.process.computer.util.AbstractVertexProgramBuilder;
import com.tinkerpop.gremlin.process.graph.GraphTraversal;
import com.tinkerpop.gremlin.structure.Edge;
import com.tinkerpop.gremlin.structure.Graph;
import com.tinkerpop.gremlin.structure.Vertex;
import com.tinkerpop.gremlin.structure.VertexProperty;
import com.tinkerpop.gremlin.structure.util.StringFactory;
import org.apache.commons.configuration.BaseConfiguration;
import org.apache.commons.configuration.Configuration;
import org.slf4j.Logger;
import org.slf4j.LoggerFactory;

import java.io.FileInputStream;
import java.util.HashMap;
import java.util.Map;
import java.util.Properties;
import java.util.Set;

/**
 * @author Marko A. Rodriguez (http://markorodriguez.com)
 */
public class BulkLoaderVertexProgram implements VertexProgram<Long[]> {

    // TODO: Be sure to accont for hidden properties --- though we may be changing the TP3 API soon for this.

    private static final Logger LOGGER = LoggerFactory.getLogger(BulkLoaderVertexProgram.class);

<<<<<<< HEAD
    private MessageType.Local messageType = MessageType.Local.of(() -> GraphTraversal.<Vertex>of().outE());
=======
    private static final String CONFIGURATION_PREFIX = "titan.bulkLoaderVertexProgram.";
    private static final String TITAN_ID = Graph.Key.hide("titan.id");
    private static final ImmutableSet<String> elementComputeKeys = ImmutableSet.of(TITAN_ID);

    private MessageType.Local messageType = MessageType.Local.of(() -> GraphTraversal.<Vertex>of().outE());
    private Configuration configuration;  // TODO: TitanGraph.configuration() needs to be implemented
>>>>>>> bceff85a
    private TitanGraph graph;

    private BulkLoaderVertexProgram() {

    }

    public void storeState(final Configuration configuration) {
        VertexProgram.super.storeState(configuration);
        this.configuration.getKeys().forEachRemaining(key -> {
            configuration.setProperty(CONFIGURATION_PREFIX + key, this.configuration.getProperty(key));
        });
    }


    public void loadState(final Configuration configuration) {
        this.configuration = new BaseConfiguration();
        configuration.getKeys().forEachRemaining(key -> {
            if (key.startsWith(CONFIGURATION_PREFIX))
                this.configuration.setProperty(key.substring(CONFIGURATION_PREFIX.length()), configuration.getProperty(key));
        });
    }

    @Override
    public void setup(final Memory memory) {

    }

    @Override
    public void workerIterationStart(final Memory memory) {
        if (null == graph) {
            graph = TitanFactory.open(configuration);
            LOGGER.info("Opened TitanGraph instance: {}", graph);
        } else {
            LOGGER.warn("Leaked TitanGraph instance: {}", graph);
        }
    }

    @Override
    public void workerIterationEnd(final Memory memory) {
        if (null != graph) {
            LOGGER.info("Committing transaction on TitanGraph instance: {}", graph);
            graph.tx().commit(); // TODO will Giraph/MR restart the program and re-run execute if this fails?
            LOGGER.debug("Committed transaction on TitanGraph instance: {}", graph);
            IOUtils.closeQuietly(graph);
            LOGGER.info("Closed TitanGraph instance: {}", graph);
            graph = null;
        }
    }

    @Override
    public void execute(final Vertex vertex, final Messenger<Long[]> messenger, final Memory memory) {
        if (memory.isInitialIteration()) {
            // create the vertex in titan
            final Vertex titanVertex = graph.addVertex(T.label, vertex.label());
            // write all the properties of the vertex to the newly created titan vertex
            vertex.properties().forEachRemaining(vertexProperty -> {
                // Set properties
                VertexProperty titanVertexProperty = titanVertex.<Object>property(vertexProperty.key(), vertexProperty.value());
                // Set properties on properties (metaproperties)
                vertexProperty.properties().forEachRemaining(metaProperty -> titanVertexProperty.<Object>property(metaProperty.key(), metaProperty.value()));
            });
            //LOGGER.info("Committing a transaction in vertex writing: " + vertex);
            // vertex.properties().remove();  TODO: optimization to drop data that is not needed in second iteration
            // set a dummy property that is the titan id of this particular vertex
            vertex.property(TITAN_ID, titanVertex.id());
            // create an id/titan_id pair and send it to all the vertex's outgoing adjacent vertices
            final Long[] idPair = {Long.valueOf(vertex.id().toString()), (Long) titanVertex.id()};
            messenger.sendMessage(this.messageType, idPair);
        } else {
            // create a id/titan_id map and populate it with all the incoming messages
            final Map<Long, Long> idPairs = new HashMap<>();
            messenger.receiveMessages(this.messageType).forEach(idPair -> idPairs.put(idPair[0], idPair[1]));
            // get the titan vertex out of titan given the dummy id property
            final Vertex titanVertex = graph.v(vertex.value(TITAN_ID));
            // for all the incoming edges of the vertex, get the incoming adjacent vertex and write the edge and its properties
            vertex.inE().forEachRemaining(edge -> {
                final Vertex incomingAdjacent = graph.v(idPairs.get(Long.valueOf(edge.outV().id().next().toString())));
                final Edge titanEdge = incomingAdjacent.addEdge(edge.label(), titanVertex);
                edge.properties().forEachRemaining(property -> titanEdge.<Object>property(property.key(), property.value()));
            });
            // vertex.bothE().remove(); TODO: optimization to drop data that is not needed any longer
            // vertex.properties().remove(); TODO: optimization to drop data that is not needed any longer
            //LOGGER.info("Committing a transaction in edge writing: " + vertex);
        }
    }

    @Override
    public boolean terminate(final Memory memory) {
        return memory.getIteration() >= 1;
    }

    @Override
    public Set<String> getElementComputeKeys() {
        return elementComputeKeys;
    }

    @Override
    public String toString() {
        return StringFactory.vertexProgramString(this, "");
    }

    ////////////////////////

    public static Builder build() {
        return new Builder();
    }

    public static class Builder extends AbstractVertexProgramBuilder<Builder> {

        private Builder() {
            super(BulkLoaderVertexProgram.class);
        }

        public Builder titan(final String propertiesFileLocation) {
            try {
                final Properties properties = new Properties();
                properties.load(new FileInputStream(propertiesFileLocation));
                properties.forEach((key, value) -> this.configuration.setProperty(CONFIGURATION_PREFIX + key, value));
                return this;
            } catch (final Exception e) {
                throw new IllegalArgumentException(e.getMessage(), e);
            }
        }

    }
}
<|MERGE_RESOLUTION|>--- conflicted
+++ resolved
@@ -36,16 +36,12 @@
 
     private static final Logger LOGGER = LoggerFactory.getLogger(BulkLoaderVertexProgram.class);
 
-<<<<<<< HEAD
-    private MessageType.Local messageType = MessageType.Local.of(() -> GraphTraversal.<Vertex>of().outE());
-=======
     private static final String CONFIGURATION_PREFIX = "titan.bulkLoaderVertexProgram.";
     private static final String TITAN_ID = Graph.Key.hide("titan.id");
     private static final ImmutableSet<String> elementComputeKeys = ImmutableSet.of(TITAN_ID);
 
     private MessageType.Local messageType = MessageType.Local.of(() -> GraphTraversal.<Vertex>of().outE());
     private Configuration configuration;  // TODO: TitanGraph.configuration() needs to be implemented
->>>>>>> bceff85a
     private TitanGraph graph;
 
     private BulkLoaderVertexProgram() {
