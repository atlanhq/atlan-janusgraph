package com.thinkaurelius.titan.graphdb.tinkerpop.computer.bulkloader;

import com.google.common.collect.ImmutableSet;
import com.thinkaurelius.titan.core.TitanFactory;
import com.thinkaurelius.titan.core.TitanGraph;
import com.thinkaurelius.titan.util.system.IOUtils;
import com.tinkerpop.gremlin.process.T;
import com.tinkerpop.gremlin.process.computer.Memory;
import com.tinkerpop.gremlin.process.computer.MessageType;
import com.tinkerpop.gremlin.process.computer.Messenger;
import com.tinkerpop.gremlin.process.computer.VertexProgram;
import com.tinkerpop.gremlin.process.computer.util.AbstractVertexProgramBuilder;
import com.tinkerpop.gremlin.process.graph.GraphTraversal;
import com.tinkerpop.gremlin.structure.Edge;
import com.tinkerpop.gremlin.structure.Graph;
import com.tinkerpop.gremlin.structure.Vertex;
import com.tinkerpop.gremlin.structure.VertexProperty;
import com.tinkerpop.gremlin.structure.util.StringFactory;
import org.apache.commons.configuration.BaseConfiguration;
import org.apache.commons.configuration.Configuration;
import org.slf4j.Logger;
import org.slf4j.LoggerFactory;

import java.io.FileInputStream;
import java.util.HashMap;
import java.util.Map;
import java.util.Properties;
import java.util.Set;

/**
 * @author Marko A. Rodriguez (http://markorodriguez.com)
 */
public class BulkLoaderVertexProgram implements VertexProgram<Long[]> {

    // TODO: Be sure to accont for hidden properties --- though we may be changing the TP3 API soon for this.

    private static final Logger LOGGER = LoggerFactory.getLogger(BulkLoaderVertexProgram.class);

    private static final String CONFIGURATION_PREFIX = "titan.bulkLoaderVertexProgram.";
    private static final String TITAN_ID = Graph.Key.hide("titan.id");
    private static final ImmutableSet<String> elementComputeKeys = ImmutableSet.of(TITAN_ID);

<<<<<<< HEAD
    private MessageType.Local messageType = MessageType.Local.of(() -> GraphTraversal.<Vertex>of().outE());
=======
    static {
        elementComputeKeys.add(TITAN_ID);
    }

    private MessageType.Local messageType = MessageType.Local.of(() -> GraphTraversal.<Vertex>of().outE());
    private static ThreadLocal<TitanGraph> graphThreadLocal = new ThreadLocal<>();
>>>>>>> e692749f
    private Configuration configuration;  // TODO: TitanGraph.configuration() needs to be implemented
    private TitanGraph graph;

    private BulkLoaderVertexProgram() {

    }

    public void storeState(final Configuration configuration) {
        VertexProgram.super.storeState(configuration);
        this.configuration.getKeys().forEachRemaining(key -> {
            configuration.setProperty(CONFIGURATION_PREFIX + key, this.configuration.getProperty(key));
        });
    }


    public void loadState(final Configuration configuration) {
        this.configuration = new BaseConfiguration();
        configuration.getKeys().forEachRemaining(key -> {
            if (key.startsWith(CONFIGURATION_PREFIX))
                this.configuration.setProperty(key.substring(CONFIGURATION_PREFIX.length()), configuration.getProperty(key));
        });
    }

    @Override
    public void setup(final Memory memory) {

    }

    @Override
    public void workerIterationStart(final Memory memory) {
        if (null == graph) {
            graph = TitanFactory.open(configuration);
            LOGGER.info("Opened TitanGraph instance: {}", graph);
        } else {
            LOGGER.warn("Leaked TitanGraph instance: {}", graph);
        }
    }

    @Override
    public void workerIterationEnd(final Memory memory) {
        if (null != graph) {
            LOGGER.info("Committing transaction on TitanGraph instance: {}", graph);
            graph.tx().commit(); // TODO will Giraph/MR restart the program and re-run execute if this fails?
            LOGGER.debug("Committed transaction on TitanGraph instance: {}", graph);
            IOUtils.closeQuietly(graph);
            LOGGER.info("Closed TitanGraph instance: {}", graph);
            graph = null;
        }
    }

    @Override
    public void execute(final Vertex vertex, final Messenger<Long[]> messenger, final Memory memory) {
        if (memory.isInitialIteration()) {
            // create the vertex in titan
            final Vertex titanVertex = graph.addVertex(T.label, vertex.label());
            // write all the properties of the vertex to the newly created titan vertex
<<<<<<< HEAD
            vertex.properties().forEachRemaining(vertexProperty -> titanVertex.<Object>property(vertexProperty.key(), vertexProperty.value()));
=======
            vertex.properties().forEachRemaining(vertexProperty -> {
                VertexProperty titanVertexProperty = titanVertex.<Object>property(vertexProperty.key(), vertexProperty.value());
                vertexProperty.properties().forEachRemaining(metaProperty -> titanVertexProperty.<Object>property(metaProperty.key(), metaProperty.value()));
            });
            g.tx().commit();
>>>>>>> e692749f
            //LOGGER.info("Committing a transaction in vertex writing: " + vertex);
            // vertex.properties().remove();  TODO: optimization to drop data that is not needed in second iteration
            // set a dummy property that is the titan id of this particular vertex
            vertex.property(TITAN_ID, titanVertex.id());
            // create an id/titan_id pair and send it to all the vertex's outgoing adjacent vertices
            final Long[] idPair = {Long.valueOf(vertex.id().toString()), (Long) titanVertex.id()};
            messenger.sendMessage(this.messageType, idPair);
        } else {
            // create a id/titan_id map and populate it with all the incoming messages
            final Map<Long, Long> idPairs = new HashMap<>();
            messenger.receiveMessages(this.messageType).forEach(idPair -> idPairs.put(idPair[0], idPair[1]));
            // get the titan vertex out of titan given the dummy id property
            final Vertex titanVertex = graph.v(vertex.value(TITAN_ID));
            // for all the incoming edges of the vertex, get the incoming adjacent vertex and write the edge and its properties
            vertex.inE().forEachRemaining(edge -> {
                final Vertex incomingAdjacent = graph.v(idPairs.get(Long.valueOf(edge.outV().id().next().toString())));
                final Edge titanEdge = incomingAdjacent.addEdge(edge.label(), titanVertex);
                edge.properties().forEachRemaining(property -> titanEdge.<Object>property(property.key(), property.value()));
            });
            // vertex.bothE().remove(); TODO: optimization to drop data that is not needed any longer
            // vertex.properties().remove(); TODO: optimization to drop data that is not needed any longer
            //LOGGER.info("Committing a transaction in edge writing: " + vertex);
        }
    }

    @Override
    public boolean terminate(final Memory memory) {
        return memory.getIteration() >= 1;
    }

    @Override
    public Set<String> getElementComputeKeys() {
        return elementComputeKeys;
    }

    @Override
    public String toString() {
        return StringFactory.vertexProgramString(this, "");
    }

    ////////////////////////

    public static Builder build() {
        return new Builder();
    }

    public static class Builder extends AbstractVertexProgramBuilder<Builder> {

        private Builder() {
            super(BulkLoaderVertexProgram.class);
        }

        public Builder titan(final String propertiesFileLocation) {
            try {
                final Properties properties = new Properties();
                properties.load(new FileInputStream(propertiesFileLocation));
                properties.forEach((key, value) -> this.configuration.setProperty(CONFIGURATION_PREFIX + key, value));
                return this;
            } catch (final Exception e) {
                throw new IllegalArgumentException(e.getMessage(), e);
            }
        }

    }
}
<|MERGE_RESOLUTION|>--- conflicted
+++ resolved
@@ -40,16 +40,7 @@
     private static final String TITAN_ID = Graph.Key.hide("titan.id");
     private static final ImmutableSet<String> elementComputeKeys = ImmutableSet.of(TITAN_ID);
 
-<<<<<<< HEAD
     private MessageType.Local messageType = MessageType.Local.of(() -> GraphTraversal.<Vertex>of().outE());
-=======
-    static {
-        elementComputeKeys.add(TITAN_ID);
-    }
-
-    private MessageType.Local messageType = MessageType.Local.of(() -> GraphTraversal.<Vertex>of().outE());
-    private static ThreadLocal<TitanGraph> graphThreadLocal = new ThreadLocal<>();
->>>>>>> e692749f
     private Configuration configuration;  // TODO: TitanGraph.configuration() needs to be implemented
     private TitanGraph graph;
 
@@ -106,15 +97,12 @@
             // create the vertex in titan
             final Vertex titanVertex = graph.addVertex(T.label, vertex.label());
             // write all the properties of the vertex to the newly created titan vertex
-<<<<<<< HEAD
-            vertex.properties().forEachRemaining(vertexProperty -> titanVertex.<Object>property(vertexProperty.key(), vertexProperty.value()));
-=======
             vertex.properties().forEachRemaining(vertexProperty -> {
+                // Set properties
                 VertexProperty titanVertexProperty = titanVertex.<Object>property(vertexProperty.key(), vertexProperty.value());
+                // Set properties on properties (metaproperties)
                 vertexProperty.properties().forEachRemaining(metaProperty -> titanVertexProperty.<Object>property(metaProperty.key(), metaProperty.value()));
             });
-            g.tx().commit();
->>>>>>> e692749f
             //LOGGER.info("Committing a transaction in vertex writing: " + vertex);
             // vertex.properties().remove();  TODO: optimization to drop data that is not needed in second iteration
             // set a dummy property that is the titan id of this particular vertex
