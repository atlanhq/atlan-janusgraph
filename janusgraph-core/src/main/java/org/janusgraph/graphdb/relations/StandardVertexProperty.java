--- conflicted
+++ resolved
@@ -15,15 +15,8 @@
 package org.janusgraph.graphdb.relations;
 
 import com.google.common.base.Preconditions;
-<<<<<<< HEAD
-=======
-import com.google.common.collect.ImmutableMap;
-import com.google.common.collect.Lists;
 import org.apache.tinkerpop.gremlin.structure.VertexProperty;
-import org.janusgraph.core.JanusGraphElement;
-import org.janusgraph.core.JanusGraphRelation;
 import org.janusgraph.core.JanusGraphVertexProperty;
->>>>>>> a22a62e0
 import org.janusgraph.core.PropertyKey;
 import org.janusgraph.graphdb.internal.ElementLifeCycle;
 import org.janusgraph.graphdb.internal.InternalVertex;
@@ -43,6 +36,7 @@
 
     private static final Map<PropertyKey, Object> EMPTY_PROPERTIES = Collections.emptyMap();
 
+    private boolean isUpsert;
     private byte lifecycle;
     private long previousID = 0;
     private volatile Map<PropertyKey, Object> properties = EMPTY_PROPERTIES;
@@ -52,16 +46,6 @@
         this.lifecycle = lifecycle;
     }
 
-<<<<<<< HEAD
-    //############## SAME CODE AS StandardEdge #############################
-=======
-    private static final Map<PropertyKey, Object> EMPTY_PROPERTIES = ImmutableMap.of();
-
-    private boolean isUpsert;
-    private byte lifecycle;
-    private long previousID = 0;
-    private volatile Map<PropertyKey, Object> properties = EMPTY_PROPERTIES;
-
     /**
      * Mark this property as 'upsert', i.e. the old property value is not read from DB and marked as
      * deleted in the transaction
@@ -70,7 +54,6 @@
     public void setUpsert(final boolean upsert) {
         isUpsert = upsert;
     }
->>>>>>> a22a62e0
 
     @Override
     public long getPreviousID() {
