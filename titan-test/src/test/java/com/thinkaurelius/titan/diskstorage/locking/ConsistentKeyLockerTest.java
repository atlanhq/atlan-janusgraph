--- conflicted
+++ resolved
@@ -1,35 +1,9 @@
 package com.thinkaurelius.titan.diskstorage.locking;
-
-import static org.easymock.EasyMock.createStrictControl;
-import static org.easymock.EasyMock.eq;
-import static org.easymock.EasyMock.expect;
-import static org.easymock.EasyMock.expectLastCall;
-import static org.junit.Assert.assertEquals;
-import static org.junit.Assert.assertFalse;
-import static org.junit.Assert.assertNotNull;
-import static org.junit.Assert.assertTrue;
-
-import java.util.Arrays;
-import java.util.HashMap;
-import java.util.List;
-import java.util.Map;
-import java.util.concurrent.TimeUnit;
-
-<<<<<<< HEAD
-import com.thinkaurelius.titan.diskstorage.*;
-import com.thinkaurelius.titan.diskstorage.util.*;
-import com.thinkaurelius.titan.diskstorage.util.KeyColumn;
-=======
-import org.easymock.EasyMock;
->>>>>>> 52b8fd18
-import org.easymock.IMocksControl;
-import org.junit.After;
-import org.junit.Before;
-import org.junit.Test;
 
 import com.google.common.collect.ImmutableList;
 import com.google.common.collect.ImmutableMap;
 import com.google.common.collect.Maps;
+import com.thinkaurelius.titan.diskstorage.*;
 import com.thinkaurelius.titan.diskstorage.keycolumnvalue.KeyColumnValueStore;
 import com.thinkaurelius.titan.diskstorage.keycolumnvalue.KeySliceQuery;
 import com.thinkaurelius.titan.diskstorage.keycolumnvalue.StoreTransaction;
@@ -37,6 +11,22 @@
 import com.thinkaurelius.titan.diskstorage.locking.consistentkey.ConsistentKeyLockStatus;
 import com.thinkaurelius.titan.diskstorage.locking.consistentkey.ConsistentKeyLocker;
 import com.thinkaurelius.titan.diskstorage.locking.consistentkey.ConsistentKeyLockerSerializer;
+import com.thinkaurelius.titan.diskstorage.util.*;
+import com.thinkaurelius.titan.diskstorage.util.KeyColumn;
+import org.easymock.EasyMock;
+import org.easymock.IMocksControl;
+import org.junit.After;
+import org.junit.Before;
+import org.junit.Test;
+
+import java.util.Arrays;
+import java.util.HashMap;
+import java.util.List;
+import java.util.Map;
+import java.util.concurrent.TimeUnit;
+
+import static org.easymock.EasyMock.*;
+import static org.junit.Assert.*;
 
 
 public class ConsistentKeyLockerTest {
@@ -896,15 +886,8 @@
         final long lockNS = currentTimeNS;
 
         StaticBuffer lockCol = codec.toLockCol(lockNS, defaultLockRid);
-<<<<<<< HEAD
         Entry add = StaticArrayEntry.of(lockCol, defaultLockVal);
-        
-        expect(tx.getConfiguration()).andReturn(new StoreTxConfig());
-        
-=======
-        Entry add = new StaticBufferEntry(lockCol, defaultLockVal);
-
->>>>>>> 52b8fd18
+
         StaticBuffer k = eq(defaultLockKey);
 //        assert null != add;
         final List<Entry> adds = eq(Arrays.<Entry>asList(add));
@@ -932,13 +915,7 @@
         expect(times.getApproxNSSinceEpoch()).andReturn(++currentTimeNS);
 
         StaticBuffer lockCol = codec.toLockCol(currentTimeNS, defaultLockRid);
-<<<<<<< HEAD
         Entry add = StaticArrayEntry.of(lockCol, defaultLockVal);
-        
-        expect(defaultTx.getConfiguration()).andReturn(new StoreTxConfig());
-=======
-        Entry add = new StaticBufferEntry(lockCol, defaultLockVal);
->>>>>>> 52b8fd18
 
         StaticBuffer k = eq(defaultLockKey);
 //        assert null != add;
