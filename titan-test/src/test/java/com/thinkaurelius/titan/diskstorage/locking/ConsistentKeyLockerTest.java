--- conflicted
+++ resolved
@@ -1,6 +1,5 @@
 package com.thinkaurelius.titan.diskstorage.locking;
 
-<<<<<<< HEAD
 import static com.thinkaurelius.titan.diskstorage.locking.consistentkey.ConsistentKeyLocker.LOCK_COL_END;
 import static com.thinkaurelius.titan.diskstorage.locking.consistentkey.ConsistentKeyLocker.LOCK_COL_START;
 import static org.easymock.EasyMock.eq;
@@ -22,12 +21,15 @@
 import org.junit.Before;
 import org.junit.Test;
 
-=======
->>>>>>> f3de08ec
 import com.google.common.collect.ImmutableList;
 import com.google.common.collect.ImmutableMap;
 import com.google.common.collect.Maps;
-import com.thinkaurelius.titan.diskstorage.*;
+import com.thinkaurelius.titan.diskstorage.Entry;
+import com.thinkaurelius.titan.diskstorage.EntryList;
+import com.thinkaurelius.titan.diskstorage.PermanentStorageException;
+import com.thinkaurelius.titan.diskstorage.StaticBuffer;
+import com.thinkaurelius.titan.diskstorage.StorageException;
+import com.thinkaurelius.titan.diskstorage.TemporaryStorageException;
 import com.thinkaurelius.titan.diskstorage.keycolumnvalue.KeyColumnValueStore;
 import com.thinkaurelius.titan.diskstorage.keycolumnvalue.KeySliceQuery;
 import com.thinkaurelius.titan.diskstorage.keycolumnvalue.StoreTransaction;
@@ -35,27 +37,13 @@
 import com.thinkaurelius.titan.diskstorage.locking.consistentkey.ConsistentKeyLockStatus;
 import com.thinkaurelius.titan.diskstorage.locking.consistentkey.ConsistentKeyLocker;
 import com.thinkaurelius.titan.diskstorage.locking.consistentkey.ConsistentKeyLockerSerializer;
-<<<<<<< HEAD
 import com.thinkaurelius.titan.diskstorage.locking.consistentkey.LockCleanerService;
 import com.thinkaurelius.titan.diskstorage.util.ByteBufferUtil;
-=======
-import com.thinkaurelius.titan.diskstorage.util.*;
->>>>>>> f3de08ec
 import com.thinkaurelius.titan.diskstorage.util.KeyColumn;
-import org.easymock.EasyMock;
-import org.easymock.IMocksControl;
-import org.junit.After;
-import org.junit.Before;
-import org.junit.Test;
-
-import java.util.Arrays;
-import java.util.HashMap;
-import java.util.List;
-import java.util.Map;
-import java.util.concurrent.TimeUnit;
-
-import static org.easymock.EasyMock.*;
-import static org.junit.Assert.*;
+import com.thinkaurelius.titan.diskstorage.util.StaticArrayBuffer;
+import com.thinkaurelius.titan.diskstorage.util.StaticArrayEntry;
+import com.thinkaurelius.titan.diskstorage.util.StaticArrayEntryList;
+import com.thinkaurelius.titan.diskstorage.util.TimestampProvider;
 
 
 public class ConsistentKeyLockerTest {
@@ -888,7 +876,7 @@
 
         // Checker must slice the store; we return the single expired lock column
         recordLockGetSliceAndReturnSingleEntry(
-                new StaticBufferEntry(
+                StaticArrayEntry.of(
                         codec.toLockCol(expired.getWriteTimestamp(TimeUnit.NANOSECONDS), defaultLockRid),
                         defaultLockVal));
 
@@ -1034,15 +1022,8 @@
         expect(mediator.unlock(defaultLockID, defaultTx)).andReturn(true);
     }
 
-<<<<<<< HEAD
-    private void recordLockGetSlice(List<Entry> returnedEntries) throws StorageException {
+    private void recordLockGetSlice(EntryList returnedEntries) throws StorageException {
         final KeySliceQuery ksq = new KeySliceQuery(defaultLockKey, LOCK_COL_START, LOCK_COL_END);
-=======
-    private void recordLockGetSlice(EntryList returnedEntries) throws StorageException {
-        final StaticBuffer lower = ByteBufferUtil.zeroBuffer(9);
-        final StaticBuffer upper = ByteBufferUtil.oneBuffer(9);
-        final KeySliceQuery ksq = new KeySliceQuery(defaultLockKey, lower, upper);
->>>>>>> f3de08ec
         expect(store.getSlice(eq(ksq), eq(defaultTx))).andReturn(returnedEntries);
     }
 
