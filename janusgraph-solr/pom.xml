<project xmlns="http://maven.apache.org/POM/4.0.0" xmlns:xsi="http://www.w3.org/2001/XMLSchema-instance" xsi:schemaLocation="http://maven.apache.org/POM/4.0.0 http://maven.apache.org/xsd/maven-4.0.0.xsd">
    <modelVersion>4.0.0</modelVersion>
    <parent>
        <groupId>org.janusgraph</groupId>
        <artifactId>janusgraph</artifactId>
<<<<<<< HEAD
        <version>0.2.0-SNAPSHOT</version>
=======
        <version>0.1.1-SNAPSHOT</version>
>>>>>>> 069593bc
        <relativePath>../pom.xml</relativePath>
    </parent>
    <artifactId>janusgraph-solr</artifactId>
    <name>JanusGraph-Solr: Distributed Indexing Support</name>
    <url>http://janusgraph.org</url>
    <properties>
        <top.level.basedir>${basedir}/..</top.level.basedir>
        <solr.version>5.2.1</solr.version>
        <zookeeper.version>3.4.6</zookeeper.version>
    </properties>
    <dependencies>
        <dependency>
            <groupId>org.janusgraph</groupId>
            <artifactId>janusgraph-core</artifactId>
            <version>${project.version}</version>
        </dependency>
        <dependency>
            <groupId>org.janusgraph</groupId>
            <artifactId>janusgraph-test</artifactId>
            <version>${project.version}</version>
            <scope>test</scope>
        </dependency>
        <dependency>
            <groupId>org.janusgraph</groupId>
            <artifactId>janusgraph-berkeleyje</artifactId>
            <version>${project.version}</version>
            <scope>test</scope>
        </dependency>
        <dependency>
            <groupId>org.janusgraph</groupId>
            <artifactId>janusgraph-berkeleyje</artifactId>
            <version>${project.version}</version>
            <classifier>tests</classifier>
            <scope>test</scope>
        </dependency>
        <dependency>
            <groupId>org.janusgraph</groupId>
            <artifactId>janusgraph-cassandra</artifactId>
            <version>${project.version}</version>
            <scope>test</scope>
        </dependency>
        <dependency>
            <groupId>org.janusgraph</groupId>
            <artifactId>janusgraph-cassandra</artifactId>
            <version>${project.version}</version>
            <classifier>tests</classifier>
            <scope>test</scope>
        </dependency>
        <dependency>
            <groupId>org.apache.solr</groupId>
            <artifactId>solr-solrj</artifactId>
            <version>${solr.version}</version>
        </dependency>
        <dependency>
            <groupId>org.apache.solr</groupId>
            <artifactId>solr-core</artifactId>
            <version>${solr.version}</version>
            <exclusions>
                <exclusion>
                    <groupId>org.apache.zookeeper</groupId>
                    <artifactId>zookeeper</artifactId>
                </exclusion>
                <exclusion>
                    <groupId>com.spatial4j</groupId>
                    <artifactId>spatial4j</artifactId>
                </exclusion>
            </exclusions>
        </dependency>
        <dependency>
            <groupId>org.apache.solr</groupId>
            <artifactId>solr-test-framework</artifactId>
            <version>${solr.version}</version>
            <scope>test</scope>
        </dependency>
        <dependency>
            <groupId>javax.servlet</groupId>
            <artifactId>servlet-api</artifactId>
            <version>2.5</version>
        </dependency>
        <dependency>
            <groupId>com.spatial4j</groupId>
            <artifactId>spatial4j</artifactId>
        </dependency>
        <dependency>
            <groupId>com.vividsolutions</groupId>
            <artifactId>jts</artifactId>
<<<<<<< HEAD
=======
            <version>1.13</version>
            <optional>true</optional>
>>>>>>> 069593bc
        </dependency>
        <!-- Logging backends.
             Enforce a classpath ordering constraint to ensure slf4j-log4j12
             binding appears on the classpath before logback-classic.
             See comments in janusgraph-cassandra/pom.xml for more information. -->
        <dependency>
            <groupId>org.slf4j</groupId>
            <artifactId>slf4j-log4j12</artifactId>
        </dependency>
        <dependency>
            <groupId>ch.qos.logback</groupId>
            <artifactId>logback-classic</artifactId>
        </dependency>
        <!-- End logging backends. -->
    </dependencies>
    <build>
        <directory>${basedir}/target</directory>
        <finalName>${project.artifactId}-${project.version}</finalName>
        <resources>
            <resource>
                <directory>${basedir}/src/main/resources</directory>
                <filtering>true</filtering>
            </resource>
        </resources>
        <testResources>
            <testResource>
                <directory>${basedir}/src/test/resources</directory>
            </testResource>
        </testResources>
        <plugins>
            <plugin>
                <artifactId>maven-resources-plugin</artifactId>
                <executions>
                    <execution>
                        <id>filter-cassandra-murmur-config</id>
                        <phase>process-test-resources</phase>
                        <goals>
                            <goal>copy-resources</goal>
                        </goals>
                        <configuration>
                            <outputDirectory>${project.build.directory}/cassandra/conf/localhost-murmur</outputDirectory>
                            <filters>
                                <filter>${top.level.basedir}/janusgraph-cassandra/config/cassandra-filters/localhost-murmur.properties</filter>
                            </filters>
                            <resources>
                                <resource>
                                    <directory>${top.level.basedir}/janusgraph-cassandra/config/cassandra</directory>
                                    <filtering>true</filtering>
                                </resource>
                            </resources>
                        </configuration>
                    </execution>
                </executions>
            </plugin>

            <plugin>
                <artifactId>maven-surefire-plugin</artifactId>
                <executions>
                    <execution>
                        <id>default-test</id>
                        <configuration>
                            <argLine>${default.test.jvm.opts} -Dtest.cassandra.confdir=${project.build.directory}/cassandra/conf/localhost-murmur -Dtest.cassandra.datadir=${project.build.directory}/cassandra/data/localhost-murmur</argLine>
                        </configuration>
                    </execution>
                </executions>
            </plugin>
        </plugins>
    </build>
</project><|MERGE_RESOLUTION|>--- conflicted
+++ resolved
@@ -3,11 +3,7 @@
     <parent>
         <groupId>org.janusgraph</groupId>
         <artifactId>janusgraph</artifactId>
-<<<<<<< HEAD
         <version>0.2.0-SNAPSHOT</version>
-=======
-        <version>0.1.1-SNAPSHOT</version>
->>>>>>> 069593bc
         <relativePath>../pom.xml</relativePath>
     </parent>
     <artifactId>janusgraph-solr</artifactId>
@@ -94,11 +90,8 @@
         <dependency>
             <groupId>com.vividsolutions</groupId>
             <artifactId>jts</artifactId>
-<<<<<<< HEAD
-=======
             <version>1.13</version>
             <optional>true</optional>
->>>>>>> 069593bc
         </dependency>
         <!-- Logging backends.
              Enforce a classpath ordering constraint to ensure slf4j-log4j12
